--- conflicted
+++ resolved
@@ -118,7 +118,6 @@
         context: 'mutation');
   }
 
-<<<<<<< HEAD
   final visitor = _AB(
     context: _Context(
       className: '$className\$${parentType.name}',
@@ -132,40 +131,6 @@
       options: options,
       schemaMap: schemaMap,
     ),
-=======
-  final prefix = schemaMap.addQueryPrefix ? className : '';
-
-  final inputs = <QueryInput>[];
-  final inputsClasses = <Definition>[];
-  if (operation.variableDefinitions != null) {
-    operation.variableDefinitions.forEach((v) {
-      final type = _unwrapToType(schema, v.type);
-
-      if (type.kind == GraphQLTypeKind.INPUT_OBJECT ||
-          (type.kind == GraphQLTypeKind.LIST &&
-              type.ofType.kind == GraphQLTypeKind.INPUT_OBJECT)) {
-        inputsClasses.addAll(_extractClasses(
-            null, fragments, schema, type.name, type, options, schemaMap,
-            prefix: prefix));
-      }
-
-      final dartTypeStr =
-          gql.buildTypeString(type, options, dartType: true, prefix: prefix);
-      inputs.add(
-          QueryInput(dartTypeStr, v.variable.name.value, v.type.isNonNull));
-    });
-  }
-
-  final classes = _extractClasses(
-    operation.selectionSet,
-    fragments,
-    schema,
-    className,
-    parentType,
-    options,
-    schemaMap,
-    prefix: prefix,
->>>>>>> 60af9841
   );
   document.accept(visitor);
 
@@ -239,16 +204,10 @@
   }
 
   return ClassProperty(
-<<<<<<< HEAD
     type: dartTypeStr,
     name: alias,
     annotation: annotation,
-=======
-    dartTypeStr,
-    alias,
-    annotation: annotation,
     isNonNull: graphQLInputValue?.type?.kind == GraphQLTypeKind.NON_NULL,
->>>>>>> 60af9841
   );
 }
 
@@ -337,7 +296,6 @@
     ));
   }
 
-<<<<<<< HEAD
   void _generateInputObjectClassesByType(_Context context, GraphQLType type) {
     final currentType =
         gql.getTypeByName(options.schema, type.name, context: 'input object');
@@ -351,21 +309,6 @@
       );
       return;
     }
-=======
-List<Definition> _extractClasses(
-  SelectionSetNode selectionSet,
-  List<FragmentDefinitionNode> fragments,
-  GraphQLSchema schema,
-  String className,
-  GraphQLType currentType,
-  GeneratorOptions options,
-  SchemaMap schemaMap, {
-  String prefix = '',
-  SelectionSetNode parentSelectionSet,
-  DocumentNode documentNode,
-}) {
-  final thisClassName = prefix == className ? className : '$prefix$className';
->>>>>>> 60af9841
 
     final properties = currentType.inputFields.map((i) {
       final type = gql.getTypeByName(
@@ -387,6 +330,7 @@
     context.generatedClasses.add(ClassDefinition(
       name: type.name,
       properties: properties,
+      isInput: true,
     ));
   }
 
@@ -398,6 +342,7 @@
     context.inputsClasses.add(QueryInput(
       type: dartTypeStr,
       name: node.variable.name.value,
+      isNonNull: node.type.isNonNull,
     ));
 
     print('Found new input ${node.variable.name.value} (-> $dartTypeStr).');
@@ -495,6 +440,7 @@
     _classProperties.add(ClassProperty(
       type: dartTypeStr,
       name: node.alias?.value ?? fieldName,
+      isNonNull: field.type.kind == GraphQLTypeKind.NON_NULL,
     ));
 
     node.visitChildren(_AB(
