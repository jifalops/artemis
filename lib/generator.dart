--- conflicted
+++ resolved
@@ -284,18 +284,11 @@
       ..add(ARTEMIS_UNKNOWN),
   );
 
-<<<<<<< HEAD
-=======
-  _log('<- Generated enum ${enumType.name.value}', 0);
->>>>>>> dfe7634e
   var duplicates = context.generatedClasses
       .where((element) => element.name == enumDefinition.name);
 
   if (duplicates.isEmpty) {
-<<<<<<< HEAD
     _log('<- Generated enum ${enumType.name.value}', 0);
-=======
->>>>>>> dfe7634e
     context.generatedClasses.add(enumDefinition);
   }
 }
@@ -373,12 +366,7 @@
       }));
     }
 
-<<<<<<< HEAD
     final inputDefinition = ClassDefinition(
-=======
-    _log('<- Generated input class ${context.currentType.name.value}.', 0);
-    context.generatedClasses.add(ClassDefinition(
->>>>>>> dfe7634e
       name: context.currentType.name.value,
       properties: properties,
       isInput: true,
