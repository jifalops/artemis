--- conflicted
+++ resolved
@@ -35,12 +35,12 @@
   final bool isNonNull;
 
   /// Instantiate a property (field) from a class.
-<<<<<<< HEAD
   ClassProperty({
     @required this.type,
     @required this.name,
     this.isOverride = false,
     this.annotation,
+    this.isNonNull = false,
   }) : assert(hasValue(type) && hasValue(name));
 
   /// Creates a copy of [ClassProperty] without modifying the original.
@@ -49,12 +49,14 @@
     String name,
     bool isOverride,
     String annotation,
+    bool isNonNull,
   }) =>
       ClassProperty(
         type: type ?? this.type,
         name: name ?? this.name,
         isOverride: isOverride ?? this.isOverride,
         annotation: annotation ?? this.annotation,
+        isNonNull: isNonNull ?? this.isNonNull,
       );
 
   @override
@@ -63,32 +65,8 @@
         'name': name,
         'isOverride': isOverride,
         'annotation': annotation,
-      };
-=======
-  ClassProperty(this.type, this.name,
-      {this.isOverride = false, this.annotation, this.isNonNull = false});
-
-  /// Creates a copy of [ClassProperty] without modifying the original.
-  ClassProperty copyWith(
-          {String type,
-          String name,
-          bool isOverride,
-          String annotation,
-          bool isNonNull}) =>
-      ClassProperty(
-        type ?? this.type,
-        name ?? this.name,
-        isOverride: isOverride ?? this.isOverride,
-        annotation: annotation ?? this.annotation,
-        isNonNull: isNonNull ?? this.isNonNull,
-      );
-
-  @override
-  String toString() => props.toList().toString();
-
-  @override
-  List get props => [type, name, isOverride, annotation, isNonNull];
->>>>>>> 60af9841
+        'isNonNull': isNonNull,
+      };
 }
 
 /// Define a query/mutation input parameter.
@@ -103,25 +81,15 @@
   final bool isNonNull;
 
   /// Instantiate an input parameter.
-<<<<<<< HEAD
-  QueryInput({@required this.type, @required this.name})
+  QueryInput({@required this.type, @required this.name, this.isNonNull = false})
       : assert(hasValue(type) && hasValue(name));
 
   @override
   Map<String, Object> get namedProps => {
         'type': type,
         'name': name,
-      };
-=======
-  QueryInput(this.type, this.name, this.isNonNull)
-      : assert(
-            type != null && type.isNotEmpty, 'Type can\'t be null nor empty.'),
-        assert(
-            name != null && name.isNotEmpty, 'Name can\'t be null nor empty.');
-
-  @override
-  List get props => [type, name, isNonNull];
->>>>>>> 60af9841
+        'isNonNull': isNonNull,
+      };
 }
 
 /// Abstract definition of an entity.
@@ -156,6 +124,9 @@
 
   /// The field name used to resolve this class type.
   final String typeNameField;
+
+  /// Wheter this is an input object or not.
+  final bool isInput;
 
   /// Instantiate a class definition.
   ClassDefinition({
@@ -166,6 +137,7 @@
     this.mixins = const [],
     this.factoryPossibilities = const {},
     this.typeNameField = '__typename',
+    this.isInput = false,
   })  : assert(hasValue(name)),
         super(name: name);
 
@@ -178,6 +150,7 @@
         'mixins': mixins,
         'factoryPossibilities': factoryPossibilities,
         'typeNameField': typeNameField,
+        'isInput': isInput,
       };
 }
 
