import 'package:artemis/generator/data.dart';
import 'package:artemis/generator/print_helpers.dart';
import 'package:gql/language.dart';
import 'package:test/test.dart';

void main() {
  group('On printCustomEnum', () {
    test('It will throw if name is null or empty.', () {
      expect(() => enumDefinitionToSpec(EnumDefinition(name: null, values: [])),
          throwsA(TypeMatcher<AssertionError>()));
      expect(() => enumDefinitionToSpec(EnumDefinition(name: '', values: [])),
          throwsA(TypeMatcher<AssertionError>()));
    });

    test('It will throw if values is null or empty.', () {
      expect(
          () =>
              enumDefinitionToSpec(EnumDefinition(name: 'Name', values: null)),
          throwsA(TypeMatcher<AssertionError>()));
      expect(
          () => enumDefinitionToSpec(EnumDefinition(name: 'Name', values: [])),
          throwsA(TypeMatcher<AssertionError>()));
    });

    test('It will generate an Enum declaration.', () {
      final definition = EnumDefinition(name: 'Name', values: [
        'Option',
        'anotherOption',
        'third_option',
        'FORTH_OPTION',
      ]);

      final str = specToString(enumDefinitionToSpec(definition));

      expect(str, '''enum Name {
  Option,
  anotherOption,
  third_option,
  FORTH_OPTION,
}
''');
    });

    test('It will ignore duplicate options.', () {
      final definition = EnumDefinition(name: 'Name', values: [
        'Option',
        'AnotherOption',
        'Option',
        'AnotherOption',
      ]);

      final str = specToString(enumDefinitionToSpec(definition));

      expect(str, '''enum Name {
  Option,
  AnotherOption,
}
''');
    });
  });

  group('On printCustomFragmentClass', () {
    test('It will throw if name is null or empty.', () {
      expect(
          () => fragmentClassDefinitionToSpec(
              FragmentClassDefinition(name: null, properties: [])),
          throwsA(TypeMatcher<AssertionError>()));
      expect(
          () => fragmentClassDefinitionToSpec(
              FragmentClassDefinition(name: '', properties: [])),
          throwsA(TypeMatcher<AssertionError>()));
    });

    test('It will generate an Mixins declarations.', () {
      final definition =
          FragmentClassDefinition(name: 'FragmentMixin', properties: [
        ClassProperty(type: 'Type', name: 'name'),
        ClassProperty(type: 'Type', name: 'name', isOverride: true),
        ClassProperty(type: 'Type', name: 'name', annotation: 'Test'),
      ]);

      final str = specToString(fragmentClassDefinitionToSpec(definition));

      expect(str, '''mixin FragmentMixin {
  Type name;
  @override
  Type name;
  @Test
  Type name;
}
''');
    });
  });

  group('On printCustomClass', () {
    test('It will throw if name is null or empty.', () {
      expect(
          () => classDefinitionToSpec(
              ClassDefinition(name: null, properties: []), []),
          throwsA(TypeMatcher<AssertionError>()));
      expect(
          () => classDefinitionToSpec(
              ClassDefinition(name: '', properties: []), []),
          throwsA(TypeMatcher<AssertionError>()));
    });

    test('It can generate a class without properties.', () {
      final definition = ClassDefinition(name: 'AClass', properties: []);

      final str = specToString(classDefinitionToSpec(definition, []));

      expect(str, '''@JsonSerializable(explicitToJson: true)
class AClass with EquatableMixin {
  AClass();

  factory AClass.fromJson(Map<String, dynamic> json) => _\$AClassFromJson(json);

  @override
  List<Object> get props => [];
  Map<String, dynamic> toJson() => _\$AClassToJson(this);
}
''');
    });

    test('"Mixins" will be included to class.', () {
      final definition = ClassDefinition(
          name: 'AClass', properties: [], extension: 'AnotherClass');

      final str = specToString(classDefinitionToSpec(definition, []));

      expect(str, '''@JsonSerializable(explicitToJson: true)
class AClass extends AnotherClass with EquatableMixin {
  AClass();

  factory AClass.fromJson(Map<String, dynamic> json) => _\$AClassFromJson(json);

  @override
  List<Object> get props => [];
  Map<String, dynamic> toJson() => _\$AClassToJson(this);
}
''');
    });

    test(
        'factoryPossibilities and typeNameField are used to generated a branch factory.',
        () {
      final definition = ClassDefinition(
        name: 'AClass',
        properties: [],
        factoryPossibilities: {
          'ASubClass': 'ASubClass',
          'BSubClass': 'BSubClass',
        },
        typeNameField: '__typename',
      );

      final str = specToString(classDefinitionToSpec(definition, []));

      expect(str, '''@JsonSerializable(explicitToJson: true)
class AClass with EquatableMixin {
  AClass();

  factory AClass.fromJson(Map<String, dynamic> json) {
    switch (json['__typename'].toString()) {
      case r'ASubClass':
        return ASubClass.fromJson(json);
      case r'BSubClass':
        return BSubClass.fromJson(json);
      default:
    }
    return _\$AClassFromJson(json);
  }

  @override
  List<Object> get props => [];
  Map<String, dynamic> toJson() {
    switch (typeName) {
      case r'ASubClass':
        return (this as ASubClass).toJson();
      case r'BSubClass':
        return (this as BSubClass).toJson();
      default:
    }
    return _\$AClassToJson(this);
  }
}
''');
    });

    test('It can have properties.', () {
      final definition = ClassDefinition(name: 'AClass', properties: [
        ClassProperty(type: 'Type', name: 'name'),
        ClassProperty(type: 'AnotherType', name: 'anotherName'),
      ]);

      final str = specToString(classDefinitionToSpec(definition, []));

      expect(str, '''@JsonSerializable(explicitToJson: true)
class AClass with EquatableMixin {
  AClass({this.name, this.anotherName});

  factory AClass.fromJson(Map<String, dynamic> json) => _\$AClassFromJson(json);

  Type name;

  AnotherType anotherName;

  @override
  List<Object> get props => [name, anotherName];
  Map<String, dynamic> toJson() => _\$AClassToJson(this);
}
''');
    });

    test(
        'Its properties can be an override or have a custom annotation, or both.',
        () {
      final definition = ClassDefinition(name: 'AClass', properties: [
        ClassProperty(type: 'Type', name: 'name'),
        ClassProperty(
            type: 'AnnotedProperty', name: 'name', annotation: 'Hey()'),
        ClassProperty(
            type: 'OverridenProperty', name: 'name', isOverride: true),
        ClassProperty(
            type: 'AllAtOnce',
            name: 'name',
            isOverride: true,
            annotation: 'Ho()'),
      ]);

      final str = specToString(classDefinitionToSpec(definition, []));

      expect(str, '''@JsonSerializable(explicitToJson: true)
class AClass with EquatableMixin {
  AClass({this.name});

  factory AClass.fromJson(Map<String, dynamic> json) => _\$AClassFromJson(json);

  Type name;

  @Hey()
  AnnotedProperty name;

  @override
  OverridenProperty name;

  @override
  @Ho()
  AllAtOnce name;

  @override
  List<Object> get props => [name, name, name, name];
  Map<String, dynamic> toJson() => _\$AClassToJson(this);
}
''');
    });

    test(
        'Mixins can be included and its properties will be considered on props getter',
        () {
      final definition = ClassDefinition(
          name: 'AClass', properties: [], mixins: ['FragmentMixin']);

      final str = specToString(classDefinitionToSpec(definition, [
        FragmentClassDefinition(name: 'FragmentMixin', properties: [
          ClassProperty(type: 'Type', name: 'name'),
        ])
      ]));

      expect(str, '''@JsonSerializable(explicitToJson: true)
class AClass with EquatableMixin, FragmentMixin {
  AClass();

  factory AClass.fromJson(Map<String, dynamic> json) => _\$AClassFromJson(json);

  @override
  List<Object> get props => [name];
  Map<String, dynamic> toJson() => _\$AClassToJson(this);
}
''');
    });
  });

  group('On generateQueryClassSpec', () {
    test('It will throw if basename is null or empty.', () {
      expect(() => generateLibrarySpec(LibraryDefinition(basename: null)),
          throwsA(TypeMatcher<AssertionError>()));
      expect(() => generateLibrarySpec(LibraryDefinition(basename: '')),
          throwsA(TypeMatcher<AssertionError>()));
    });

    test('It will throw if query name/type is null or empty.', () {
      expect(
        () => generateQueryClassSpec(
          QueryDefinition(
              queryName: null,
              queryType: 'Type',
              document: parseString('query test_query {}')),
        ),
        throwsA(TypeMatcher<AssertionError>()),
      );
      expect(
        () => generateQueryClassSpec(
          QueryDefinition(
              queryName: '',
              queryType: 'Type',
              document: parseString('query test_query {}')),
        ),
        throwsA(
          TypeMatcher<AssertionError>(),
        ),
      );
      expect(
        () => generateQueryClassSpec(
          QueryDefinition(
              queryName: 'test_query',
              queryType: null,
              document: parseString('query test_query {}')),
        ),
        throwsA(
          TypeMatcher<AssertionError>(),
        ),
      );
      expect(
        () => generateQueryClassSpec(
          QueryDefinition(
              queryName: 'test_query',
              queryType: '',
              document: parseString('query test_query {}')),
        ),
        throwsA(
          TypeMatcher<AssertionError>(),
        ),
      );
    });

    test('It should generated an empty file by default.', () {
      final buffer = StringBuffer();
      final definition = LibraryDefinition(basename: 'test_query');

      writeLibraryDefinitionToBuffer(buffer, definition);

      expect(buffer.toString(), '''// GENERATED CODE - DO NOT MODIFY BY HAND

import 'package:json_annotation/json_annotation.dart';
import 'package:equatable/equatable.dart';
import 'package:gql/ast.dart';
part 'test_query.g.dart';
''');
    });

    test('When customParserImport is given, its import is included.', () {
      final buffer = StringBuffer();
      final definition = LibraryDefinition(
          basename: 'test_query', customParserImport: 'some_file.dart');

      writeLibraryDefinitionToBuffer(buffer, definition);

      expect(buffer.toString(), '''// GENERATED CODE - DO NOT MODIFY BY HAND

import 'package:json_annotation/json_annotation.dart';
import 'package:equatable/equatable.dart';
import 'package:gql/ast.dart';
import 'some_file.dart';
part 'test_query.g.dart';
''');
    });

    test('When generateHelpers is true, an execute fn is generated.', () {
      final buffer = StringBuffer();
      final definition = LibraryDefinition(
        basename: 'test_query',
        queries: [
          QueryDefinition(
            queryName: 'test_query',
            queryType: 'TestQuery',
            document: parseString('query test_query {}'),
            generateHelpers: true,
          )
        ],
      );

      writeLibraryDefinitionToBuffer(buffer, definition);

      expect(buffer.toString(), '''// GENERATED CODE - DO NOT MODIFY BY HAND

import 'package:artemis/artemis.dart';
import 'package:json_annotation/json_annotation.dart';
import 'package:equatable/equatable.dart';
import 'package:gql/ast.dart';
part 'test_query.g.dart';

class TestQueryQuery extends GraphQLQuery<TestQuery, JsonSerializable> {
  TestQueryQuery();

  @override
  final DocumentNode document = DocumentNode(definitions: [
    OperationDefinitionNode(
        type: OperationType.query,
        name: NameNode(value: 'test_query'),
        variableDefinitions: [],
        directives: [],
        selectionSet: SelectionSetNode(selections: []))
  ]);

  @override
  final String operationName = 'test_query';

  @override
  List<Object> get props => [document, operationName];
  @override
  TestQuery parse(Map<String, dynamic> json) => TestQuery.fromJson(json);
}
''');
    });

    test('The generated execute fn could have input.', () {
      final buffer = StringBuffer();
      final definition = LibraryDefinition(basename: 'test_query', queries: [
        QueryDefinition(
          queryName: 'test_query',
          queryType: 'TestQuery',
          document: parseString('query test_query {}'),
          generateHelpers: true,
<<<<<<< HEAD
          inputs: [QueryInput(type: 'Type', name: 'name')],
=======
          inputs: [QueryInput('Type', 'name', false)],
>>>>>>> 60af9841
        ),
      ]);

      writeLibraryDefinitionToBuffer(buffer, definition);

      expect(buffer.toString(), '''// GENERATED CODE - DO NOT MODIFY BY HAND

import 'package:artemis/artemis.dart';
import 'package:json_annotation/json_annotation.dart';
import 'package:equatable/equatable.dart';
import 'package:gql/ast.dart';
part 'test_query.g.dart';

@JsonSerializable(explicitToJson: true)
class TestQueryArguments extends JsonSerializable with EquatableMixin {
  TestQueryArguments({this.name});

  factory TestQueryArguments.fromJson(Map<String, dynamic> json) =>
      _\$TestQueryArgumentsFromJson(json);

  final Type name;

  @override
  List<Object> get props => [name];
  Map<String, dynamic> toJson() => _\$TestQueryArgumentsToJson(this);
}

class TestQueryQuery extends GraphQLQuery<TestQuery, TestQueryArguments> {
  TestQueryQuery({this.variables});

  @override
  final DocumentNode document = DocumentNode(definitions: [
    OperationDefinitionNode(
        type: OperationType.query,
        name: NameNode(value: 'test_query'),
        variableDefinitions: [],
        directives: [],
        selectionSet: SelectionSetNode(selections: []))
  ]);

  @override
  final String operationName = 'test_query';

  @override
  final TestQueryArguments variables;

  @override
  List<Object> get props => [document, operationName, variables];
  @override
  TestQuery parse(Map<String, dynamic> json) => TestQuery.fromJson(json);
}
''');
    });

    test('Will generate an Arguments class', () {
      final definition = QueryDefinition(
        queryName: 'test_query',
        queryType: 'TestQuery',
        document: parseString('query test_query {}'),
        generateHelpers: true,
<<<<<<< HEAD
        inputs: [QueryInput(type: 'Type', name: 'name')],
=======
        inputs: [QueryInput('Type', 'name', false)],
>>>>>>> 60af9841
      );

      final str = specToString(generateArgumentClassSpec(definition));

      expect(str, '''@JsonSerializable(explicitToJson: true)
class TestQueryArguments extends JsonSerializable with EquatableMixin {
  TestQueryArguments({this.name});

  factory TestQueryArguments.fromJson(Map<String, dynamic> json) =>
      _\$TestQueryArgumentsFromJson(json);

  final Type name;

  @override
  List<Object> get props => [name];
  Map<String, dynamic> toJson() => _\$TestQueryArgumentsToJson(this);
}
''');
    });

    test('Will generate a Query Class', () {
      final definition = QueryDefinition(
        queryName: 'test_query',
        queryType: 'TestQuery',
        document: parseString('query test_query {}'),
        generateHelpers: true,
<<<<<<< HEAD
        inputs: [QueryInput(type: 'Type', name: 'name')],
=======
        inputs: [QueryInput('Type', 'name', false)],
>>>>>>> 60af9841
      );

      final str = specToString(generateQueryClassSpec(definition));

      expect(str,
          '''class TestQueryQuery extends GraphQLQuery<TestQuery, TestQueryArguments> {
  TestQueryQuery({this.variables});

  @override
  final DocumentNode document = DocumentNode(definitions: [
    OperationDefinitionNode(
        type: OperationType.query,
        name: NameNode(value: 'test_query'),
        variableDefinitions: [],
        directives: [],
        selectionSet: SelectionSetNode(selections: []))
  ]);

  @override
  final String operationName = 'test_query';

  @override
  final TestQueryArguments variables;

  @override
  List<Object> get props => [document, operationName, variables];
  @override
  TestQuery parse(Map<String, dynamic> json) => TestQuery.fromJson(json);
}
''');
    });

    test('It will accept and write class/enum definitions.', () {
      final buffer = StringBuffer();
      final definition = LibraryDefinition(basename: 'test_query', queries: [
        QueryDefinition(
          queryName: 'test_query',
          queryType: 'TestQuery',
          document: parseString('query test_query {}'),
          classes: [
            EnumDefinition(name: 'Enum', values: ['Value']),
            ClassDefinition(name: 'AClass', properties: [])
          ],
        ),
      ]);

      writeLibraryDefinitionToBuffer(buffer, definition);

      expect(buffer.toString(), '''// GENERATED CODE - DO NOT MODIFY BY HAND

import 'package:json_annotation/json_annotation.dart';
import 'package:equatable/equatable.dart';
import 'package:gql/ast.dart';
part 'test_query.g.dart';

@JsonSerializable(explicitToJson: true)
class AClass with EquatableMixin {
  AClass();

  factory AClass.fromJson(Map<String, dynamic> json) => _\$AClassFromJson(json);

  @override
  List<Object> get props => [];
  Map<String, dynamic> toJson() => _\$AClassToJson(this);
}

enum Enum {
  Value,
}
''');
    });
  });
}<|MERGE_RESOLUTION|>--- conflicted
+++ resolved
@@ -197,7 +197,7 @@
 
       expect(str, '''@JsonSerializable(explicitToJson: true)
 class AClass with EquatableMixin {
-  AClass({this.name, this.anotherName});
+  AClass();
 
   factory AClass.fromJson(Map<String, dynamic> json) => _\$AClassFromJson(json);
 
@@ -232,7 +232,7 @@
 
       expect(str, '''@JsonSerializable(explicitToJson: true)
 class AClass with EquatableMixin {
-  AClass({this.name});
+  AClass();
 
   factory AClass.fromJson(Map<String, dynamic> json) => _\$AClassFromJson(json);
 
@@ -275,6 +275,37 @@
 
   @override
   List<Object> get props => [name];
+  Map<String, dynamic> toJson() => _\$AClassToJson(this);
+}
+''');
+    });
+
+    test('It can be an input object (and have a named parameter constructor).',
+        () {
+      final definition = ClassDefinition(
+        name: 'AClass',
+        properties: [
+          ClassProperty(type: 'Type', name: 'name'),
+          ClassProperty(
+              type: 'AnotherType', name: 'anotherName', isNonNull: true),
+        ],
+        isInput: true,
+      );
+
+      final str = specToString(classDefinitionToSpec(definition, []));
+
+      expect(str, '''@JsonSerializable(explicitToJson: true)
+class AClass with EquatableMixin {
+  AClass({this.name, @required this.anotherName});
+
+  factory AClass.fromJson(Map<String, dynamic> json) => _\$AClassFromJson(json);
+
+  Type name;
+
+  AnotherType anotherName;
+
+  @override
+  List<Object> get props => [name, anotherName];
   Map<String, dynamic> toJson() => _\$AClassToJson(this);
 }
 ''');
@@ -422,11 +453,7 @@
           queryType: 'TestQuery',
           document: parseString('query test_query {}'),
           generateHelpers: true,
-<<<<<<< HEAD
           inputs: [QueryInput(type: 'Type', name: 'name')],
-=======
-          inputs: [QueryInput('Type', 'name', false)],
->>>>>>> 60af9841
         ),
       ]);
 
@@ -487,11 +514,7 @@
         queryType: 'TestQuery',
         document: parseString('query test_query {}'),
         generateHelpers: true,
-<<<<<<< HEAD
         inputs: [QueryInput(type: 'Type', name: 'name')],
-=======
-        inputs: [QueryInput('Type', 'name', false)],
->>>>>>> 60af9841
       );
 
       final str = specToString(generateArgumentClassSpec(definition));
@@ -518,11 +541,7 @@
         queryType: 'TestQuery',
         document: parseString('query test_query {}'),
         generateHelpers: true,
-<<<<<<< HEAD
         inputs: [QueryInput(type: 'Type', name: 'name')],
-=======
-        inputs: [QueryInput('Type', 'name', false)],
->>>>>>> 60af9841
       );
 
       final str = specToString(generateQueryClassSpec(definition));
