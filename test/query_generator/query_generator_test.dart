--- conflicted
+++ resolved
@@ -114,13 +114,8 @@
 part 'some_query.g.dart';
 
 @JsonSerializable(explicitToJson: true)
-<<<<<<< HEAD
 class SomeQuery$SomeObject with EquatableMixin {
   SomeQuery$SomeObject();
-=======
-class SomeQuery with EquatableMixin {
-  SomeQuery({this.s, this.i});
->>>>>>> 60af9841
 
   factory SomeQuery$SomeObject.fromJson(Map<String, dynamic> json) =>
       _$SomeQuery$SomeObjectFromJson(json);
@@ -141,16 +136,15 @@
 
     test('A simple query with list input', () async {
       var query = r'''
-        query some_query($intsNonNullable: [Int]!, $stringNullable: String) { 
-          s, 
-          i, 
-          list(intsNonNullable: $intsNonNullable) 
+        query some_query($intsNonNullable: [Int]!, $stringNullable: String) {
+          s,
+          i,
+          list(intsNonNullable: $intsNonNullable)
         }
       ''';
 
       final GraphQLQueryBuilder anotherBuilder =
           graphQLQueryBuilder(BuilderOptions({
-        'generate_helpers': false,
         'schema_mapping': [
           {
             'schema': 'api.schema.json',
@@ -194,10 +188,13 @@
                           name: 'intsNonNullable',
                           defaultValue: null,
                           type: GraphQLType(
-                              name: 'List',
-                              kind: GraphQLTypeKind.LIST,
+                              kind: GraphQLTypeKind.NON_NULL,
                               ofType: GraphQLType(
-                                  name: 'Int', kind: GraphQLTypeKind.SCALAR)),
+                                  name: 'List',
+                                  kind: GraphQLTypeKind.LIST,
+                                  ofType: GraphQLType(
+                                      name: 'Int',
+                                      kind: GraphQLTypeKind.SCALAR))),
                         ),
                         GraphQLInputValue(
                           name: 'stringNullable',
@@ -210,24 +207,11 @@
           ]);
 
       anotherBuilder.onBuild = expectAsync1((definition) {
-<<<<<<< HEAD
         final libraryDefinition =
             LibraryDefinition(basename: r'some_query', queries: [
           QueryDefinition(
               queryName: r'some_query',
               queryType: r'SomeQuery$SomeObject',
-=======
-        final libraryDefinition = LibraryDefinition(
-          'some_query',
-          queries: [
-            QueryDefinition(
-              'some_query',
-              parseString(query),
-              inputs: [
-                QueryInput('List<int>', 'intsNonNullable', true),
-                QueryInput('String', 'stringNullable', false)
-              ],
->>>>>>> 60af9841
               classes: [
                 ClassDefinition(
                     name: r'SomeQuery$SomeObject',
@@ -241,44 +225,37 @@
                     ],
                     typeNameField: r'__typename')
               ],
-              inputs: [QueryInput(type: r'List<int>', name: r'ints')],
-              generateHelpers: false)
+              inputs: [
+                QueryInput(
+                    type: r'List<int>',
+                    name: r'intsNonNullable',
+                    isNonNull: true),
+                QueryInput(type: r'String', name: r'stringNullable')
+              ],
+              generateHelpers: true)
         ]);
         expect(definition, libraryDefinition);
       }, count: 1);
 
-<<<<<<< HEAD
       await testBuilder(
         anotherBuilder,
         {
           'a|api.schema.json': jsonFromSchema(schema),
-          'a|some_query.query.graphql':
-              'query some_query(\$ints: [Int]!) { s, i, list(ints: \$ints) }',
+          'a|some_query.query.graphql': query,
         },
         outputs: {
           'a|lib/some_query.dart': r'''// GENERATED CODE - DO NOT MODIFY BY HAND
-=======
-      await testBuilder(anotherBuilder, {
-        'a|api.schema.json': jsonFromSchema(schema),
-        'a|some_query.query.graphql': query,
-      }, outputs: {
-        'a|lib/some_query.dart': '''// GENERATED CODE - DO NOT MODIFY BY HAND
->>>>>>> 60af9841
 
 import 'package:meta/meta.dart';
+import 'package:artemis/artemis.dart';
 import 'package:json_annotation/json_annotation.dart';
 import 'package:equatable/equatable.dart';
 import 'package:gql/ast.dart';
 part 'some_query.g.dart';
 
 @JsonSerializable(explicitToJson: true)
-<<<<<<< HEAD
 class SomeQuery$SomeObject with EquatableMixin {
   SomeQuery$SomeObject();
-=======
-class SomeQuery with EquatableMixin {
-  SomeQuery({this.s, this.i, this.list});
->>>>>>> 60af9841
 
   factory SomeQuery$SomeObject.fromJson(Map<String, dynamic> json) =>
       _$SomeQuery$SomeObjectFromJson(json);
@@ -291,10 +268,7 @@
 
   @override
   List<Object> get props => [s, i, list];
-<<<<<<< HEAD
   Map<String, dynamic> toJson() => _$SomeQuery$SomeObjectToJson(this);
-=======
-  Map<String, dynamic> toJson() => _\$SomeQueryToJson(this);
 }
 
 @JsonSerializable(explicitToJson: true)
@@ -302,7 +276,7 @@
   SomeQueryArguments({@required this.intsNonNullable, this.stringNullable});
 
   factory SomeQueryArguments.fromJson(Map<String, dynamic> json) =>
-      _\$SomeQueryArgumentsFromJson(json);
+      _$SomeQueryArgumentsFromJson(json);
 
   final List<int> intsNonNullable;
 
@@ -310,8 +284,73 @@
 
   @override
   List<Object> get props => [intsNonNullable, stringNullable];
-  Map<String, dynamic> toJson() => _\$SomeQueryArgumentsToJson(this);
->>>>>>> 60af9841
+  Map<String, dynamic> toJson() => _$SomeQueryArgumentsToJson(this);
+}
+
+class SomeQueryQuery
+    extends GraphQLQuery<SomeQuery$SomeObject, SomeQueryArguments> {
+  SomeQueryQuery({this.variables});
+
+  @override
+  final DocumentNode document = DocumentNode(definitions: [
+    OperationDefinitionNode(
+        type: OperationType.query,
+        name: NameNode(value: 'some_query'),
+        variableDefinitions: [
+          VariableDefinitionNode(
+              variable: VariableNode(name: NameNode(value: 'intsNonNullable')),
+              type: ListTypeNode(
+                  type: NamedTypeNode(
+                      name: NameNode(value: 'Int'), isNonNull: false),
+                  isNonNull: true),
+              defaultValue: DefaultValueNode(value: null),
+              directives: []),
+          VariableDefinitionNode(
+              variable: VariableNode(name: NameNode(value: 'stringNullable')),
+              type: NamedTypeNode(
+                  name: NameNode(value: 'String'), isNonNull: false),
+              defaultValue: DefaultValueNode(value: null),
+              directives: [])
+        ],
+        directives: [],
+        selectionSet: SelectionSetNode(selections: [
+          FieldNode(
+              name: NameNode(value: 's'),
+              alias: null,
+              arguments: [],
+              directives: [],
+              selectionSet: null),
+          FieldNode(
+              name: NameNode(value: 'i'),
+              alias: null,
+              arguments: [],
+              directives: [],
+              selectionSet: null),
+          FieldNode(
+              name: NameNode(value: 'list'),
+              alias: null,
+              arguments: [
+                ArgumentNode(
+                    name: NameNode(value: 'intsNonNullable'),
+                    value:
+                        VariableNode(name: NameNode(value: 'intsNonNullable')))
+              ],
+              directives: [],
+              selectionSet: null)
+        ]))
+  ]);
+
+  @override
+  final String operationName = 'some_query';
+
+  @override
+  final SomeQueryArguments variables;
+
+  @override
+  List<Object> get props => [document, operationName, variables];
+  @override
+  SomeQuery$SomeObject parse(Map<String, dynamic> json) =>
+      SomeQuery$SomeObject.fromJson(json);
 }
 ''',
         },
@@ -442,13 +481,8 @@
 part 'some_query.g.dart';
 
 @JsonSerializable(explicitToJson: true)
-<<<<<<< HEAD
 class SomeQuery$Query$SomeObject$AnotherObject with EquatableMixin {
   SomeQuery$Query$SomeObject$AnotherObject();
-=======
-class SomeQuery with EquatableMixin {
-  SomeQuery({this.s, this.o});
->>>>>>> 60af9841
 
   factory SomeQuery$Query$SomeObject$AnotherObject.fromJson(
           Map<String, dynamic> json) =>
@@ -463,13 +497,8 @@
 }
 
 @JsonSerializable(explicitToJson: true)
-<<<<<<< HEAD
 class SomeQuery$Query$SomeObject with EquatableMixin {
   SomeQuery$Query$SomeObject();
-=======
-class SomeObject with EquatableMixin {
-  SomeObject({this.st, this.ob});
->>>>>>> 60af9841
 
   factory SomeQuery$Query$SomeObject.fromJson(Map<String, dynamic> json) =>
       _$SomeQuery$Query$SomeObjectFromJson(json);
@@ -484,13 +513,8 @@
 }
 
 @JsonSerializable(explicitToJson: true)
-<<<<<<< HEAD
 class SomeQuery$Query with EquatableMixin {
   SomeQuery$Query();
-=======
-class AnotherObject with EquatableMixin {
-  AnotherObject({this.str});
->>>>>>> 60af9841
 
   factory SomeQuery$Query.fromJson(Map<String, dynamic> json) =>
       _$SomeQuery$QueryFromJson(json);
@@ -577,13 +601,8 @@
 part 'some_query.g.dart';
 
 @JsonSerializable(explicitToJson: true)
-<<<<<<< HEAD
 class SomeQuery$Query with EquatableMixin {
   SomeQuery$Query();
-=======
-class SomeQuery with EquatableMixin {
-  SomeQuery({this.firstName, this.lastName});
->>>>>>> 60af9841
 
   factory SomeQuery$Query.fromJson(Map<String, dynamic> json) =>
       _$SomeQuery$QueryFromJson(json);
@@ -720,16 +739,8 @@
 part 'some_query.g.dart';
 
 @JsonSerializable(explicitToJson: true)
-<<<<<<< HEAD
 class SomeQuery$Query$SomeObject with EquatableMixin {
   SomeQuery$Query$SomeObject();
-=======
-class SomeQuery with EquatableMixin {
-  SomeQuery({this.s, this.o, this.anotherObject});
-
-  factory SomeQuery.fromJson(Map<String, dynamic> json) =>
-      _\$SomeQueryFromJson(json);
->>>>>>> 60af9841
 
   factory SomeQuery$Query$SomeObject.fromJson(Map<String, dynamic> json) =>
       _$SomeQuery$Query$SomeObjectFromJson(json);
@@ -742,13 +753,8 @@
 }
 
 @JsonSerializable(explicitToJson: true)
-<<<<<<< HEAD
 class SomeQuery$Query$AnotherObject with EquatableMixin {
   SomeQuery$Query$AnotherObject();
-=======
-class SomeObject with EquatableMixin {
-  SomeObject({this.st});
->>>>>>> 60af9841
 
   factory SomeQuery$Query$AnotherObject.fromJson(Map<String, dynamic> json) =>
       _$SomeQuery$Query$AnotherObjectFromJson(json);
@@ -761,13 +767,8 @@
 }
 
 @JsonSerializable(explicitToJson: true)
-<<<<<<< HEAD
 class SomeQuery$Query with EquatableMixin {
   SomeQuery$Query();
-=======
-class AnotherObject with EquatableMixin {
-  AnotherObject({this.str});
->>>>>>> 60af9841
 
   factory SomeQuery$Query.fromJson(Map<String, dynamic> json) =>
       _$SomeQuery$QueryFromJson(json);
@@ -904,13 +905,8 @@
 part 'some_query.g.dart';
 
 @JsonSerializable(explicitToJson: true)
-<<<<<<< HEAD
 class SomeQuery$Query$SomeObject with EquatableMixin {
   SomeQuery$Query$SomeObject();
-=======
-class SomeQuery with EquatableMixin {
-  SomeQuery({this.s, this.o, this.anotherObject});
->>>>>>> 60af9841
 
   factory SomeQuery$Query$SomeObject.fromJson(Map<String, dynamic> json) =>
       _$SomeQuery$Query$SomeObjectFromJson(json);
@@ -923,13 +919,8 @@
 }
 
 @JsonSerializable(explicitToJson: true)
-<<<<<<< HEAD
 class SomeQuery$Query$AnotherObject with EquatableMixin {
   SomeQuery$Query$AnotherObject();
-=======
-class SomeObject with EquatableMixin {
-  SomeObject({this.st});
->>>>>>> 60af9841
 
   factory SomeQuery$Query$AnotherObject.fromJson(Map<String, dynamic> json) =>
       _$SomeQuery$Query$AnotherObjectFromJson(json);
@@ -942,13 +933,8 @@
 }
 
 @JsonSerializable(explicitToJson: true)
-<<<<<<< HEAD
 class SomeQuery$Query with EquatableMixin {
   SomeQuery$Query();
-=======
-class AnotherObject with EquatableMixin {
-  AnotherObject({this.str});
->>>>>>> 60af9841
 
   factory SomeQuery$Query.fromJson(Map<String, dynamic> json) =>
       _$SomeQuery$QueryFromJson(json);
@@ -1133,13 +1119,8 @@
 part 'some_query.g.dart';
 
 @JsonSerializable(explicitToJson: true)
-<<<<<<< HEAD
 class SomeQuery$SomeObject with EquatableMixin {
   SomeQuery$SomeObject();
-=======
-class SomeQuery with EquatableMixin {
-  SomeQuery({this.bigDecimal, this.dateTime});
->>>>>>> 60af9841
 
   factory SomeQuery$SomeObject.fromJson(Map<String, dynamic> json) =>
       _$SomeQuery$SomeObjectFromJson(json);
@@ -1153,246 +1134,9 @@
   Map<String, dynamic> toJson() => _$SomeQuery$SomeObjectToJson(this);
 }
 ''',
-<<<<<<< HEAD
         },
         onLog: debug,
       );
-=======
-      });
-    });
-
-    test(
-        'If addQueryPrefix is true, all generated classes will have queryName as prefix',
-        () async {
-      final GraphQLQueryBuilder anotherBuilder =
-          graphQLQueryBuilder(BuilderOptions({
-        'generate_helpers': false,
-        'schema_mapping': [
-          {
-            'schema': 'api.schema.json',
-            'queries_glob': '**.graphql',
-            'output': 'lib/some_query.dart',
-            'add_query_prefix': true,
-          }
-        ]
-      }));
-      final GraphQLSchema schema = GraphQLSchema(
-          queryType: GraphQLType(name: 'Query', kind: GraphQLTypeKind.OBJECT),
-          types: [
-            GraphQLType(name: 'String', kind: GraphQLTypeKind.SCALAR),
-            GraphQLType(
-                name: 'MyEnum',
-                kind: GraphQLTypeKind.ENUM,
-                enumValues: [
-                  GraphQLEnumValue(name: 'value1'),
-                  GraphQLEnumValue(name: 'value2'),
-                ]),
-            GraphQLType(name: 'Query', kind: GraphQLTypeKind.OBJECT, fields: [
-              GraphQLField(
-                  name: 's',
-                  type: GraphQLType(
-                      name: 'String', kind: GraphQLTypeKind.SCALAR)),
-              GraphQLField(
-                  name: 'o',
-                  type: GraphQLType(
-                      name: 'SomeObject', kind: GraphQLTypeKind.OBJECT)),
-              GraphQLField(
-                  name: 'e',
-                  type:
-                      GraphQLType(name: 'MyEnum', kind: GraphQLTypeKind.ENUM)),
-            ]),
-            GraphQLType(
-                name: 'SomeObject',
-                kind: GraphQLTypeKind.OBJECT,
-                interfaces: [
-                  GraphQLType(
-                      name: 'AInterface', kind: GraphQLTypeKind.INTERFACE),
-                ],
-                fields: [
-                  GraphQLField(
-                      name: 'st',
-                      type: GraphQLType(
-                          name: 'String', kind: GraphQLTypeKind.SCALAR)),
-                  GraphQLField(
-                      name: 'ob',
-                      type: GraphQLType(
-                          kind: GraphQLTypeKind.LIST,
-                          ofType: GraphQLType(
-                              name: 'AnotherObject',
-                              kind: GraphQLTypeKind.OBJECT))),
-                ]),
-            GraphQLType(
-                name: 'AInterface',
-                kind: GraphQLTypeKind.INTERFACE,
-                fields: [
-                  GraphQLField(
-                      name: 'st',
-                      type: GraphQLType(
-                          name: 'String', kind: GraphQLTypeKind.SCALAR)),
-                ],
-                possibleTypes: [
-                  GraphQLType(name: 'SomeObject', kind: GraphQLTypeKind.OBJECT)
-                ]),
-            GraphQLType(
-                name: 'AnotherObject',
-                kind: GraphQLTypeKind.OBJECT,
-                fields: [
-                  GraphQLField(
-                      name: 'str',
-                      type: GraphQLType(
-                          name: 'String', kind: GraphQLTypeKind.SCALAR)),
-                ]),
-          ]);
-
-      final document = '''
-        query some_query {
-          s
-          o {
-            st
-            ob {
-              str
-            }
-          }
-          e
-        }
-        ''';
-
-      anotherBuilder.onBuild = expectAsync1((definition) {
-        expect(
-          definition,
-          LibraryDefinition(
-            'some_query',
-            queries: [
-              QueryDefinition(
-                'some_query',
-                parseString(document),
-                classes: [
-                  ClassDefinition(
-                      'SomeQuery',
-                      [
-                        ClassProperty('String', 's'),
-                        ClassProperty('SomeQuerySomeObject', 'o'),
-                        ClassProperty('SomeQueryMyEnum', 'e')
-                      ],
-                      prefix: 'SomeQuery'),
-                  ClassDefinition(
-                      'SomeQuerySomeObject',
-                      [
-                        ClassProperty('String', 'st', isOverride: true),
-                        ClassProperty('List<SomeQueryAnotherObject>', 'ob'),
-                        ClassProperty('String', 'resolveType',
-                            annotation: 'JsonKey(name: \'__resolveType\')',
-                            isOverride: true)
-                      ],
-                      implementations: ['SomeQueryAInterface'],
-                      prefix: 'SomeQuery'),
-                  ClassDefinition('SomeQueryAnotherObject',
-                      [ClassProperty('String', 'str')],
-                      prefix: 'SomeQuery'),
-                  ClassDefinition(
-                      'SomeQueryAInterface',
-                      [
-                        ClassProperty('String', 'st'),
-                        ClassProperty('String', 'resolveType',
-                            annotation: 'JsonKey(name: \'__resolveType\')')
-                      ],
-                      prefix: 'SomeQuery'),
-                  EnumDefinition('SomeQueryMyEnum', ['value1', 'value2']),
-                ],
-              ),
-            ],
-          ),
-        );
-      }, count: 1);
-
-      await testBuilder(anotherBuilder, {
-        'a|api.schema.json': jsonFromSchema(schema),
-        'a|some_query.graphql': document,
-      }, outputs: {
-        'a|lib/some_query.dart': '''// GENERATED CODE - DO NOT MODIFY BY HAND
-
-import 'package:json_annotation/json_annotation.dart';
-import 'package:equatable/equatable.dart';
-import 'package:gql/ast.dart';
-part 'some_query.g.dart';
-
-@JsonSerializable(explicitToJson: true)
-class SomeQuery with EquatableMixin {
-  SomeQuery({this.s, this.o, this.e});
-
-  factory SomeQuery.fromJson(Map<String, dynamic> json) =>
-      _\$SomeQueryFromJson(json);
-
-  String s;
-
-  SomeQuerySomeObject o;
-
-  SomeQueryMyEnum e;
-
-  @override
-  List<Object> get props => [s, o, e];
-  Map<String, dynamic> toJson() => _\$SomeQueryToJson(this);
-}
-
-@JsonSerializable(explicitToJson: true)
-class SomeQuerySomeObject with EquatableMixin implements SomeQueryAInterface {
-  SomeQuerySomeObject({this.ob});
-
-  factory SomeQuerySomeObject.fromJson(Map<String, dynamic> json) =>
-      _\$SomeQuerySomeObjectFromJson(json);
-
-  @override
-  String st;
-
-  List<SomeQueryAnotherObject> ob;
-
-  @override
-  @JsonKey(name: '__resolveType')
-  String resolveType;
-
-  @override
-  List<Object> get props => [st, ob, resolveType];
-  Map<String, dynamic> toJson() => _\$SomeQuerySomeObjectToJson(this);
-}
-
-@JsonSerializable(explicitToJson: true)
-class SomeQueryAnotherObject with EquatableMixin {
-  SomeQueryAnotherObject({this.str});
-
-  factory SomeQueryAnotherObject.fromJson(Map<String, dynamic> json) =>
-      _\$SomeQueryAnotherObjectFromJson(json);
-
-  String str;
-
-  @override
-  List<Object> get props => [str];
-  Map<String, dynamic> toJson() => _\$SomeQueryAnotherObjectToJson(this);
-}
-
-@JsonSerializable(explicitToJson: true)
-class SomeQueryAInterface with EquatableMixin {
-  SomeQueryAInterface({this.st});
-
-  factory SomeQueryAInterface.fromJson(Map<String, dynamic> json) =>
-      _\$SomeQueryAInterfaceFromJson(json);
-
-  String st;
-
-  @JsonKey(name: '__resolveType')
-  String resolveType;
-
-  @override
-  List<Object> get props => [st, resolveType];
-  Map<String, dynamic> toJson() => _\$SomeQueryAInterfaceToJson(this);
-}
-
-enum SomeQueryMyEnum {
-  value1,
-  value2,
-}
-''',
-      });
->>>>>>> 60af9841
     });
 
     test('Query name (pascal casing)', () async {
@@ -1460,13 +1204,8 @@
 part 'pascal_casing_query.g.dart';
 
 @JsonSerializable(explicitToJson: true)
-<<<<<<< HEAD
 class PascalCasingQuery$PascalCasingQuery with EquatableMixin {
   PascalCasingQuery$PascalCasingQuery();
-=======
-class PascalCasingQuery with EquatableMixin {
-  PascalCasingQuery({this.s});
->>>>>>> 60af9841
 
   factory PascalCasingQuery$PascalCasingQuery.fromJson(
           Map<String, dynamic> json) =>
@@ -1480,191 +1219,9 @@
       _$PascalCasingQuery$PascalCasingQueryToJson(this);
 }
 ''',
-<<<<<<< HEAD
         },
         onLog: debug,
       );
-=======
-      });
-    });
-
-    test('On union types', () async {
-      final GraphQLQueryBuilder anotherBuilder =
-          graphQLQueryBuilder(BuilderOptions({
-        'generate_helpers': false,
-        'schema_mapping': [
-          {
-            'schema': 'api.schema.json',
-            'queries_glob': '**.graphql',
-            'output': 'lib/some_query.dart',
-          }
-        ]
-      }));
-      final GraphQLSchema schema = GraphQLSchema(
-          queryType:
-              GraphQLType(name: 'SomeObject', kind: GraphQLTypeKind.OBJECT),
-          types: [
-            GraphQLType(name: 'Int', kind: GraphQLTypeKind.SCALAR),
-            GraphQLType(
-              name: 'SomeObject',
-              kind: GraphQLTypeKind.OBJECT,
-              fields: [
-                GraphQLField(
-                    name: 'o',
-                    type: GraphQLType(
-                        name: 'SomeUnion', kind: GraphQLTypeKind.UNION)),
-              ],
-            ),
-            GraphQLType(
-              name: 'TypeA',
-              kind: GraphQLTypeKind.OBJECT,
-              fields: [
-                GraphQLField(
-                    name: 'a',
-                    type:
-                        GraphQLType(name: 'Int', kind: GraphQLTypeKind.SCALAR)),
-              ],
-            ),
-            GraphQLType(
-              name: 'TypeB',
-              kind: GraphQLTypeKind.OBJECT,
-              fields: [
-                GraphQLField(
-                    name: 'b',
-                    type:
-                        GraphQLType(name: 'Int', kind: GraphQLTypeKind.SCALAR)),
-              ],
-            ),
-            GraphQLType(
-              name: 'SomeUnion',
-              kind: GraphQLTypeKind.UNION,
-              possibleTypes: [
-                GraphQLType(name: 'TypeA', kind: GraphQLTypeKind.OBJECT),
-                GraphQLType(name: 'TypeB', kind: GraphQLTypeKind.OBJECT),
-              ],
-            ),
-          ]);
-
-      anotherBuilder.onBuild = expectAsync1((definition) {
-        expect(
-          definition,
-          LibraryDefinition(
-            'some_query',
-            queries: [
-              QueryDefinition(
-                'some_query',
-                parseString(
-                    'query some_query { o { __typename, ... on TypeA { a }, ... on TypeB { b } } }'),
-                classes: [
-                  ClassDefinition('SomeQuery', [
-                    ClassProperty('SomeUnion', 'o'),
-                  ]),
-                  ClassDefinition('SomeUnion', [
-                    ClassProperty('String', 'resolveType',
-                        isOverride: true,
-                        annotation: 'JsonKey(name: \'__resolveType\')'),
-                  ], factoryPossibilities: [
-                    'TypeA',
-                    'TypeB'
-                  ]),
-                  ClassDefinition('TypeA', [ClassProperty('int', 'a')],
-                      extension: 'SomeUnion'),
-                  ClassDefinition('TypeB', [ClassProperty('int', 'b')],
-                      extension: 'SomeUnion'),
-                ],
-              ),
-            ],
-          ),
-        );
-      }, count: 1);
-
-      await testBuilder(anotherBuilder, {
-        'a|api.schema.json': jsonFromSchema(schema),
-        'a|some_query.query.graphql':
-            'query some_query { o { __typename, ... on TypeA { a }, ... on TypeB { b } } }',
-      }, outputs: {
-        'a|lib/some_query.dart': '''// GENERATED CODE - DO NOT MODIFY BY HAND
-
-import 'package:json_annotation/json_annotation.dart';
-import 'package:equatable/equatable.dart';
-import 'package:gql/ast.dart';
-part 'some_query.g.dart';
-
-@JsonSerializable(explicitToJson: true)
-class SomeQuery with EquatableMixin {
-  SomeQuery({this.o});
-
-  factory SomeQuery.fromJson(Map<String, dynamic> json) =>
-      _\$SomeQueryFromJson(json);
-
-  SomeUnion o;
-
-  @override
-  List<Object> get props => [o];
-  Map<String, dynamic> toJson() => _\$SomeQueryToJson(this);
-}
-
-@JsonSerializable(explicitToJson: true)
-class SomeUnion with EquatableMixin {
-  SomeUnion();
-
-  factory SomeUnion.fromJson(Map<String, dynamic> json) {
-    switch (json['__resolveType'].toString()) {
-      case 'TypeA':
-        return TypeA.fromJson(json);
-      case 'TypeB':
-        return TypeB.fromJson(json);
-      default:
-    }
-    return _\$SomeUnionFromJson(json);
-  }
-
-  @override
-  @JsonKey(name: '__resolveType')
-  String resolveType;
-
-  @override
-  List<Object> get props => [resolveType];
-  Map<String, dynamic> toJson() {
-    switch (resolveType) {
-      case 'TypeA':
-        return (this as TypeA).toJson();
-      case 'TypeB':
-        return (this as TypeB).toJson();
-      default:
-    }
-    return _\$SomeUnionToJson(this);
-  }
-}
-
-@JsonSerializable(explicitToJson: true)
-class TypeA extends SomeUnion with EquatableMixin {
-  TypeA({this.a});
-
-  factory TypeA.fromJson(Map<String, dynamic> json) => _\$TypeAFromJson(json);
-
-  int a;
-
-  @override
-  List<Object> get props => [a];
-  Map<String, dynamic> toJson() => _\$TypeAToJson(this);
-}
-
-@JsonSerializable(explicitToJson: true)
-class TypeB extends SomeUnion with EquatableMixin {
-  TypeB({this.b});
-
-  factory TypeB.fromJson(Map<String, dynamic> json) => _\$TypeBFromJson(json);
-
-  int b;
-
-  @override
-  List<Object> get props => [b];
-  Map<String, dynamic> toJson() => _\$TypeBToJson(this);
-}
-''',
-      });
->>>>>>> 60af9841
     });
   });
 }