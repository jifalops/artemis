--- conflicted
+++ resolved
@@ -1,6 +1,5 @@
 # CHANGELOG
 
-<<<<<<< HEAD
 ## Next
 **MAJOR BREAKING CHANGE**
 This version completely refactors how Artemis generate code (by finally
@@ -38,18 +37,18 @@
 - Add a GitHub example.
 
 TODO:
+- [ ] re-add more logs
 - [ ] clean options (?)
 - [ ] prefix every class with `$` (?)
 - [ ] refactor class naming variables
 - [ ] review readme and changelog
-=======
+
 ## 3.2.0
 - Make enums loose. When unknown values are provided into an enum, it will fall back to a custom `ARTEMIS_UNKNOWN` value
 avoiding breaking/crashing the client.
 
 ## 3.1.0
 - Allow to dispose `ArtemisClient` underlining http client when possible
->>>>>>> 404bffd0
 
 ## 3.0.0
 - BREAKING: Marks non nullable input field as `@required` [#68](https://github.com/comigor/artemis/pull/68)
