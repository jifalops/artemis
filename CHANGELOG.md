# CHANGELOG

<<<<<<< HEAD
## 6.0.6-beta.1
- Hide build logs under `--verbose` flag
=======
## 6.0.5-beta.1
- Include coercers annotations on custom scalars on input objects.
>>>>>>> 20ff6e0d

## 6.0.4-beta.1
- Properly consider "sub-fragments" on class generation.

## 6.0.3-beta.1
- Fix generation of custom scalars and its functions.

## 6.0.2-beta.1
- Fix invalid reference to class on Query generations.

## 6.0.1-beta.1
- End forwarder file with a newline.

## 6.0.0-beta.1
**MAJOR BREAKING CHANGE**

- Generate canonical objects (enums and input objects) with their original
names on GraphQL. Fragments are also generated with their own names (plus the `Mixin` prefix, for now).
- Make it possible to select a naming scheme to be used for generate the class
names. `pathedWithTypes` is the default for retrocompatibility, where the names
of previous types are used as prefix of the next class. This can generate
duplication on certain schemas. With `pathedWithFields`, the names of previous
fields are used as prefix of the next class and with `simple`, only the actual
GraphQL class nameis considered. See discussion on [#90][pr-90] and [#96][pr-96]
for more information.

## 5.1.0
- Add `.graphql.` to outputted files path, in a non-breaking change way: a
"forwarder" file will be generated to make it retro-compatible when a
configurated output doesn't end with `.graphql.dart`.

## 5.0.4
- Update CI to include beta branch.

## 5.0.3
- Update examples to match latest changes.

## 5.0.2
- Use default names for query/mutation root when SDL does not declare `schema`.

## 5.0.1
- Fix generation of recursive input objects introduced by 5.0.0.

## 5.0.0
**MAJOR BREAKING CHANGE**

In this version we moved from `json` to `graphql` (SDL) schema parsing.
This allowed us to get rid off ±1200 lines of code which makes the  
project support much easier. The test files with schema definitions
became more clear and human readable.

If you already have your schema in SDL format, just point to it in `build.yaml`.
If not, use this [snippet][introspection-to-sdl-snippet]
(from [this Apollo article][apollo-3-ways-schema]) or online helpers like
[this one][introspection-to-sdl-online] to convert from one to another.

## 4.0.2
- Only add unknownEnumValue on non-list enums
- Consider all classes to include reference to meta package

## 4.0.1
- Look at mutation root when generating a mutation

## 4.0.0
**MAJOR BREAKING CHANGE**

This version completely refactors how Artemis generate code (by finally
using the implementation of visitor pattern provided by `gql`). On top of that,
I've decided to do other major breaking changes to make code cleaner and more
maintainable. Listed:
- `add_query_prefix` doesn't exist anymore (it's now the default to generate
  classes with its "path" from the query), e.g., this query's `city` field will
  be typed as `CityName$QueryRoot$User$Address$City`:
  ```graphql
  query city_name {
    user {
      address {
        city {
          name
        }
      }
    }
  }
  ```
  This change was also done to tip users to NOT use those generated queries
  directly on their code, to avoid coupling them to your business logic.
- `custom_parser_import` was moved to inside a ScalarMap, and
  `use_custom_parser` was removed.
- `resolve_type_field` option was renamed to `type_name_field`, as `__typename`
  is the correct field name (by GraphQL spec).
- Classes generated for mutation will have a `Mutation` suffix, as queries
  already have `Query` suffix.
- Change pre-generation data classes constructors to named parameters, so if
  you're using `GraphQLQueryBuilder.onBuild`, it will break.

And also:
- Add more logs and errors while generating code, to help debugging.
- Add more/refactor tests.
- Add a GitHub example.

TODO:
- [ ] re-add more logs
- [ ] clean options (?)
- [ ] prefix every class with `$` (?)
- [ ] refactor class naming variables
- [ ] review readme and changelog

## 3.2.1
- Fix unknown enum: add prefix

## 3.2.0
- Make enums loose. When unknown values are provided into an enum, it will fall back to a custom `ARTEMIS_UNKNOWN` value
avoiding breaking/crashing the client.

## 3.1.0
- Allow to dispose `ArtemisClient` underlining http client when possible

## 3.0.0
- BREAKING: Marks non nullable input field as `@required` [#68][pr-68]

## 2.2.2
- Make lists as input objects work again

## 2.2.1
- Display error on types not found on schema

## 2.2.0+1
- Add "Articles and videos" category on README

## 2.2.0
- Share fragments between queries and schemas (see `fragments_glob`) [#65][pr-65]

## 2.1.4
- Add missing prefix to generated enums

## 2.1.3
- Bump equatable/gql suite, refine GitHub actions

## 2.1.2
- Bump json_serializable/json_annotation

## 2.1.1
- Properly consider Union types on generation

## 2.1.0+1
- Fix GitHub actions deploy pipeline
- Make sure artemis depends on json_annotation

## 2.1.0
- Generate fragments as mixins

## 2.0.7+1
- README updates

## 2.0.7
- Add missing prefix to interfaces

## 2.0.6
- Perserve the query name casing

## 2.0.5
- Bump `gql` package

## 2.0.4
- Bump `gql` package

## 2.0.3
- Generate every field of input objects

## 2.0.2
- Support `__schema` key under the data field or on root of `schema.json`.

## 2.0.1
- Loosen up dependencies to make it work again with Flutter `beta` channel

## 2.0.0
- BREAKING: move `GraphQLError` to `package:gql`. If you don't use it, or just
  reference it indirectly, it will not be breaking, but a major will be bumped
  anyway, just for sure.
- Upgrade `package:gql` to version `0.7.4`
- Build GQL AST into generated Dart code instead of the raw string
- Use `Link` from `package:gql/link` as the execution interface of `ArtemisClient`
- Use `package:gql_dedupe_link` and `package:gql_http_link` as the default links

## 1.0.4
- Add a test to guarantee query inputs can be lists

## 1.0.3
- Disable implicit casts
- Avoid double-parsing the source string

## 1.0.2
- Differentiate lists from named types when looping through variables
- Consider nullable operation name when defining query name

## 1.0.1
- Upgrade `gql` to version `0.2.0` to get rid of direct dependency on `source_span`
  and for better parsing errors.
- Filter for `SchemaMap` with `output` when generating code

## 1.0.0
- Breaking: Add required `output` option to `SchemaMap`
- Make Artemis a `$lib$` synthetic generator
- Add `add_query_prefix` option to `SchemaMap`

## 0.7.0
- Make generated classes a mixin of `Equatable`, meaning they can be easily comparable with `==`

## 0.6.1
- Include pubspec.lock files of examples

## 0.6.0
- Replace `graphql_parser` with `gql` package

## 0.5.1
- Add most documentation
- Increase pana grade (health and maintenance)
- Fix some stuff related to importing http on client

## 0.5.0
- Start using `code_builder` to better generate Dart code

## 0.4.0
- Allow scalar mappings to include imports for types

## 0.3.2
- Decode HTTP response as UTF-8 on execute helper.

## 0.3.1
- Export common used files on default package route (`package:artemis/artemis.dart`)
- Use single schemaMap globbing stream to make sure only one schema will be found
- Add missing changelog
- Test new github actions

## 0.3.0 BREAKING
- Add new generators to GraphQLQuery and QueryArguments
- Fix toJson() on JsonSerializable classes (for nested entities)
- [BREAKING] Remove the `execute*` functions generations, to use instead the generic `ArtemisClient` class
that should receive a GraphQLQuery generated subclass.

## 0.2.1
Set HTTP headers only when using default HTTP client.

## 0.2.0 BREAKING
Completely overhaul how this works.

Artemis won't generate a full schema typing anymore. Instead, it will use the schema to generate typings from a specific query or mutation. It will also create helper functions to execute those queries. See [README][readme] for more info.

This is totally a breaking change but as this library is still on alpha, I should keep it under 1.0.

## 0.1.3
- Make objects that implement interfaces override resolveType

## 0.1.2
- Improve package score

## 0.1.1
- Enable tests on pipeline

## 0.1.0
- "Fix" json_serializable dependency
- Add tests
- Generate union types as inheritance
- Generate interface types as implementation
- Make generated code choose inheritance

## 0.0.1
- First release
- No tests
- No documentation
- Parse complex GraphQL schemas (incorrectly, now I know)
- Parse all GraphQL types types (union, interface, enum, input object, object, scalar, list, non null)
- Consider custom scalars
- Not even compile from scratch
- Lot of bugs

[readme]: ./README.md
[pr-65]: https://github.com/comigor/artemis/pull/65
[pr-68]: https://github.com/comigor/artemis/pull/68
[apollo-3-ways-schema]: https://blog.apollographql.com/three-ways-to-represent-your-graphql-schema-a41f4175100d#:~:text=Introspection%20query%20result%20to%20SDL
[introspection-to-sdl-snippet]: https://gist.github.com/stubailo/041999ba5b8b15cede60b93ff9a38f53
[introspection-to-sdl-online]: https://codesandbox.io/s/graphql-introspection-sdl-svlx2
[pr-90]: https://github.com/comigor/artemis/pull/90
[pr-96]: https://github.com/comigor/artemis/pull/96<|MERGE_RESOLUTION|>--- conflicted
+++ resolved
@@ -1,12 +1,10 @@
 # CHANGELOG
 
-<<<<<<< HEAD
 ## 6.0.6-beta.1
 - Hide build logs under `--verbose` flag
-=======
+
 ## 6.0.5-beta.1
 - Include coercers annotations on custom scalars on input objects.
->>>>>>> 20ff6e0d
 
 ## 6.0.4-beta.1
 - Properly consider "sub-fragments" on class generation.
