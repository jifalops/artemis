--- conflicted
+++ resolved
@@ -1,6 +1,5 @@
 # CHANGELOG
 
-<<<<<<< HEAD
 ## Next
 **MAJOR BREAKING CHANGE**
 This version completely refactors how Artemis generate code (by finally
@@ -43,10 +42,9 @@
 - [ ] prefix every class with `$` (?)
 - [ ] refactor class naming variables
 - [ ] review readme and changelog
-=======
+
 ## 3.2.1
 - Fix unknown enum: add prefix
->>>>>>> feaf4a03
 
 ## 3.2.0
 - Make enums loose. When unknown values are provided into an enum, it will fall back to a custom `ARTEMIS_UNKNOWN` value
